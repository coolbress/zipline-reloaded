"""
Ziplines are composed of multiple components connected by asynchronous
messaging. All ziplines follow a general topology of parallel sources,
datetimestamp serialization, parallel transformations, and finally sinks.
Furthermore, many ziplines have common needs. For example, all trade
simulations require a
:py:class:`~zipline.finance.trading.TradeSimulationClient`.

To establish best practices and minimize code replication, the lines module
provides complete zipline topologies. You can extend any zipline without
the need to extend the class. Simply instantiate any additional components
that you would like included in the zipline, and add them to the zipline
before invoking simulate.


        Here is a diagram of the SimulatedTrading zipline:


              +----------------------+  +------------------------+
              |    Trade History     |  |    (DataSource added   |
              |                      |  |     via add_source)    |
              |                      |  |                        |
              +--------------------+-+  +-+----------------------+
                                   |      |
                                   |      |
                                   v      v
                                  +---------+
                                  |   Feed  |  (ensures events are serialized
                                  +-+------++   in chronological order)
                                    |      |
                                    |      |
                                    v      v
               +----------------------+   +----------------------+
               | (Transforms added    |   |  (Transforms added   |
               |  via add_transform)  |   |   via add_transform) |
               +-------------------+--+   +-+--------------------+
                                   |        |
                                   |        |
                                   v        v
                                 +------------+
                                 |    Merge   | (combines original event and
                                 +------+-----+  transforms into one vector)
                                        |
                                        |
                                        V
    +---------------+     +--------------------------------+
    | Risk and Perf |     |                                |
    | Tracker       |     |     TradingSimulationClient    |
    +---------------+     |     tracks performance and     |
       ^  Trades and      |     provides API to algorithm. |
       |  simulated       |                                |
       |  transactions    +--+------------------+----------+
       |                     |      ^           |
       +---------------------+      | orders    |  frames
                                    |           |
                                    |           v
                          +---------------------------------+
                          |      Algorithm added via        |
                          |      __init__.                  |
                          +---------------------------------+
"""
import sys
import zmq
import os
from signal import SIGHUP, SIGINT
import datetime
import pytz
import pandas as pd
import numpy as np

import multiprocessing
from setproctitle import setproctitle

from zipline.test_algorithms import TestAlgorithm
from zipline.finance.trading import SIMULATION_STYLE
from zipline.utils.log_utils import ZeroMQLogHandler
from zipline.utils import factory
from zipline.utils.factory import create_trading_environment
from zipline.gens.tradegens import SpecificEquityTrades
from zipline import ndict
from zipline.protocol import DATASOURCE_TYPE

from zipline.gens.composites import (
    date_sorted_sources,
    sequential_transforms
)
from zipline.gens.tradesimulation import TradeSimulationClient as tsc
from logbook import Logger

import zipline.protocol as zp

log = Logger('Lines')


class CancelSignal(Exception):
    def __init__(self):
        pass

class SimulatedTrading(object):

    def __init__(self,
            sources,
            transforms,
            algorithm,
            environment,
            style,
            results_socket_uri,
            context,
            sim_id):

        self.date_sorted = date_sorted_sources(*sources)
        self.transforms = transforms
        # Formerly merged_transforms.
        self.with_tnfms = sequential_transforms(self.date_sorted, *self.transforms)
        self.trading_client = tsc(algorithm, environment, style)
        self.gen = self.trading_client.simulate(self.with_tnfms)
        self.results_uri = results_socket_uri
        self.results_socket = None
        self.context = context
        self.sim_id = sim_id

        # optional process if we fork simulate into an
        # independent process.
        self.proc = None
        self.send_sighup = False
        self.logger = Logger(sim_id)
        self.print_logger = Logger('Print')

        # exit status flag
        self.success = False


    def simulate(self, blocking=True, send_sighup=False):

        # for non-blocking,
        if blocking:
            self.run_gen()
        else:
            self.send_sighup = send_sighup
            return self.fork_and_sim()

    def fork_and_sim(self):
        self.proc = multiprocessing.Process(target=self.run_gen)
        self.proc.start()
        return self.proc

    def run_gen(self):
        setproctitle(self.sim_id)
        self.open()
        if self.zmq_out:
            with self.zmq_out.threadbound():
                self.stream_results()
            # if no log socket, just run the algo normally
        else:
            self.stream_results()

    def stream_results(self):
        assert self.results_socket, \
            "Results socket must exist to stream results"
        try:
            for event in self.gen:
                if event.has_key('daily_perf'):
                    msg = zp.PERF_FRAME(event)
                else:
                    msg = zp.RISK_FRAME(event)
                self.results_socket.send(msg)

            self.signal_done()
            self.success = True
        except Exception as exc:
            self.handle_exception(exc)
        finally:
            # not much to do besides log our exit.
            self.close()

    def signal_done(self):
        # notify monitor we're done
        done_frame = zp.DONE_FRAME('success')
        self.results_socket.send(done_frame)

    def close(self):
        log.info("Closing Simulation: {id}".format(id=self.sim_id))
        if self.results_socket:
            self.results_socket.close()
        if self.proc and self.send_sighup:
            ppid = os.getppid()
            if self.success:
                log.warning("Sending SIGHUP")
                os.kill(ppid, SIGHUP)
            else:
                log.warning("Sending SIGINT")
                os.kill(ppid, SIGINT)

    def handle_exception(self, exc):
        if isinstance(exc, CancelSignal):
            # signal from monitor of an orderly shutdown,
            # do nothing.
            pass
        else:
            self.signal_exception(exc)

    def signal_exception(self, exc=None):
        """
        All exceptions inside any component should boil back to
        this handler.

        Will inform the system that the component has failed and how it
        has failed.
        """
        exc_type, exc_value, exc_traceback = sys.exc_info()

        try:
            log.exception('{id} sending exception to result stream.'\
                .format(id=self.sim_id))
            msg = zp.EXCEPTION_FRAME(
                    exc_traceback,
                    exc_type.__name__,
                    exc_value.message
                )

            self.results_socket.send(msg)

        except:
            log.exception("Exception while reporting simulation exception.")

    def open(self):
        if not self.context:
            self.context = zmq.Context()
        if self.results_uri:
            sock = self.context.socket(zmq.PUSH)
            sock.connect(self.results_uri)
            self.results_socket = sock
            self.setup_logging()

    def setup_logging(self):
        assert self.results_socket
        # The filter behavior is: matches are logged, mismatches
        # are bubbled. If bubble is True, matches are also
        # bubbled. Since we do not want user logs in our system
        # logs, we set bubble to False.
        self.zmq_out = ZeroMQLogHandler(
            socket = self.results_socket,
            filter = lambda r, h: r.channel in ['Print', 'AlgoLog'],
            bubble=False
        )

    def join(self):
        if self.proc:
            self.proc.join()

    def get_pids(self):
        if self.proc:
            return [self.proc.pid]
        else:
            return []

    def __iter__(self):
        return self

    def next(self):
        return self.gen.next()

    @staticmethod
    def create_test_zipline(**config):
        """
        :param config: A configuration object that is a dict with
        (all optional):

            - environment - a \
              :py:class:`zipline.finance.trading.TradingEnvironment`
            - sid - an integer, which will be used as the security ID.
            - order_count - the number of orders the test algo will place,
              defaults to 100
            - order_amount - the number of shares per order, defaults to 100
            - trade_count - the number of trades to simulate, defaults to 101
              to ensure all orders are processed.
            - algorithm - optional parameter providing an algorithm. defaults
              to :py:class:`zipline.test.algorithms.TestAlgorithm`
            - trade_source - optional parameter to specify trades, if present.
              If not present :py:class:`zipline.sources.SpecificEquityTrades`
              is the source, with daily frequency in trades.
            - simulation_style: optional parameter that configures the
              :py:class:`zipline.finance.trading.TransactionSimulator`. Expects
              a SIMULATION_STYLE as defined in :py:mod:`zipline.finance.trading`
            - transforms: optional parameter that provides a list
              of StatefulTransform objects.
        """
        assert isinstance(config, dict)
<<<<<<< HEAD
        sid = config.get('sid', 133)
=======
        sid_list = config.get('sid_list')
        if not sid_list:
            sid = config.get('sid')
            sid_list = [sid]

        concurrent_trades = config.get('concurrent_trades', False)
>>>>>>> 88c31e7a

        #--------------------
        # Trading Environment
        #--------------------
        if config.has_key('environment'):
            trading_environment = config['environment']
        else:
            trading_environment = factory.create_trading_environment()

        if config.has_key('order_count'):
            order_count = config['order_count']
        else:
            order_count = 100

        if config.has_key('order_amount'):
            order_amount = config['order_amount']
        else:
            order_amount = 100

        if config.has_key('trade_count'):
            trade_count = config['trade_count']
        else:
            # to ensure all orders are filled, we provide one more
            # trade than order
            trade_count = 101

        simulation_style = config.get('simulation_style')
        if not simulation_style:
            simulation_style = SIMULATION_STYLE.FIXED_SLIPPAGE

        zmq_context         = config.get('zmq_context', None)
        simulation_id       = config.get('simulation_id', 'test_simulation')
        results_socket_uri  = config.get('results_socket_uri', None)

        #-------------------
        # Trade Source
        #-------------------
        if config.has_key('trade_source'):
            trade_source = config['trade_source']
        else:
            trade_source = factory.create_daily_trade_source(
                sid_list,
                trade_count,
                trading_environment,
                concurrent=concurrent_trades
            )


        #-------------------
        # Transforms
        #-------------------
        transforms = config.get('transforms', [])

        #-------------------
        # Create the Algo
        #-------------------
        if config.has_key('algorithm'):
            test_algo = config['algorithm']
        else:
            test_algo = TestAlgorithm(
                sid,
                order_amount,
                order_count
            )

        #-------------------
        # Simulation
        #-------------------

        sim = SimulatedTrading(
                [trade_source],
                transforms,
                test_algo,
                trading_environment,
                simulation_style,
                results_socket_uri,
                zmq_context,
                simulation_id)
        #-------------------

        return sim


def create_sp_source(start_dt=None, end_dt=None):
    if start_dt is None:
        start_dt = datetime.datetime(2002, 1, 1, tzinfo=pytz.utc)
    if end_dt is None:
        end_dt = datetime.datetime(2008, 1, 1, tzinfo=pytz.utc)

    sp_events, _ = factory.load_market_data()
    sp_transformed = []
    for event in sp_events:
        transformed = ndict(event.to_dict())
        if (transformed.dt < start_dt) or (transformed.dt > end_dt):
            continue
        transformed['sid'] = 0
        transformed['price'] = transformed['returns']
        transformed['type'] = DATASOURCE_TYPE.TRADE
        sp_transformed.append(transformed)

    source = SpecificEquityTrades(event_list=sp_transformed)

    return source

class Zipline(object):
    def __init__(self, **kwargs):
        algorithm = kwargs.get('algorithm', TestAlgorithm)
        source_descrs = kwargs.get('sources', ['S&P'])
        if isinstance(source_descrs, str):
            source_descrs = [source_descrs]

        sources = []
        for source_descr in source_descrs:
            if isinstance(source_descr, str):
                if source_descr == 'S&P':
                    source = create_sp_source()
                else:
                    raise NotImplementedError, "Source with name {source_descr} not known.".format(source_descr=source_descr)
            else:
                source = source_descr

            sources.append(source)

        environment = kwargs.get('environment', create_trading_environment())

        try:
            transform_descrs = kwargs.get('transforms', algorithm.registered_transforms)
        except:
            print "Couldn't load any registered_transforms."
            transform_descrs = {}

        # Create transforms by wrapping them into StatefulTransforms
        transforms = []
        for namestring, trans_descr in transform_descrs.iteritems():
            sf = StatefulTransform(
                trans_descr['class'],
                *trans_descr['args'],
                **trans_descr['kwargs']
            )
            sf.namestring = namestring

            transforms.append(sf)

        results_socket_uri = None
        context = None
        sim_id = None
        style = SIMULATION_STYLE.FIXED_SLIPPAGE

        self.simulated_trading = SimulatedTrading(
            sources,
            transforms,
            algorithm,
            environment,
            style,
            results_socket_uri,
            context,
            sim_id)


    def run(self):
        # drain simulated_trading
        perfs = [perf for perf in self.simulated_trading]

        # create daily stats dataframe
        daily_perfs = []
        cum_perfs = []
        for perf in perfs:
            if 'daily_perf' in perf:
                daily_perfs.append(perf['daily_perf'])
            else:
                cum_perfs.append(perf)

        daily_dts = [np.datetime64(perf['period_close'], utc=True) for perf in daily_perfs]
        daily_stats = pd.DataFrame(daily_perfs, index=daily_dts)

        return daily_stats<|MERGE_RESOLUTION|>--- conflicted
+++ resolved
@@ -63,11 +63,6 @@
 import zmq
 import os
 from signal import SIGHUP, SIGINT
-import datetime
-import pytz
-import pandas as pd
-import numpy as np
-
 import multiprocessing
 from setproctitle import setproctitle
 
@@ -75,10 +70,6 @@
 from zipline.finance.trading import SIMULATION_STYLE
 from zipline.utils.log_utils import ZeroMQLogHandler
 from zipline.utils import factory
-from zipline.utils.factory import create_trading_environment
-from zipline.gens.tradegens import SpecificEquityTrades
-from zipline import ndict
-from zipline.protocol import DATASOURCE_TYPE
 
 from zipline.gens.composites import (
     date_sorted_sources,
@@ -254,17 +245,10 @@
         else:
             return []
 
-    def __iter__(self):
-        return self
-
-    def next(self):
-        return self.gen.next()
-
     @staticmethod
     def create_test_zipline(**config):
         """
-        :param config: A configuration object that is a dict with
-        (all optional):
+        :param config: A configuration object that is a dict with:
 
             - environment - a \
               :py:class:`zipline.finance.trading.TradingEnvironment`
@@ -286,16 +270,12 @@
               of StatefulTransform objects.
         """
         assert isinstance(config, dict)
-<<<<<<< HEAD
-        sid = config.get('sid', 133)
-=======
         sid_list = config.get('sid_list')
         if not sid_list:
             sid = config.get('sid')
             sid_list = [sid]
 
         concurrent_trades = config.get('concurrent_trades', False)
->>>>>>> 88c31e7a
 
         #--------------------
         # Trading Environment
@@ -332,6 +312,8 @@
 
         #-------------------
         # Trade Source
+        #-------------------
+        sids = [sid]
         #-------------------
         if config.has_key('trade_source'):
             trade_source = config['trade_source']
@@ -376,99 +358,4 @@
                 simulation_id)
         #-------------------
 
-        return sim
-
-
-def create_sp_source(start_dt=None, end_dt=None):
-    if start_dt is None:
-        start_dt = datetime.datetime(2002, 1, 1, tzinfo=pytz.utc)
-    if end_dt is None:
-        end_dt = datetime.datetime(2008, 1, 1, tzinfo=pytz.utc)
-
-    sp_events, _ = factory.load_market_data()
-    sp_transformed = []
-    for event in sp_events:
-        transformed = ndict(event.to_dict())
-        if (transformed.dt < start_dt) or (transformed.dt > end_dt):
-            continue
-        transformed['sid'] = 0
-        transformed['price'] = transformed['returns']
-        transformed['type'] = DATASOURCE_TYPE.TRADE
-        sp_transformed.append(transformed)
-
-    source = SpecificEquityTrades(event_list=sp_transformed)
-
-    return source
-
-class Zipline(object):
-    def __init__(self, **kwargs):
-        algorithm = kwargs.get('algorithm', TestAlgorithm)
-        source_descrs = kwargs.get('sources', ['S&P'])
-        if isinstance(source_descrs, str):
-            source_descrs = [source_descrs]
-
-        sources = []
-        for source_descr in source_descrs:
-            if isinstance(source_descr, str):
-                if source_descr == 'S&P':
-                    source = create_sp_source()
-                else:
-                    raise NotImplementedError, "Source with name {source_descr} not known.".format(source_descr=source_descr)
-            else:
-                source = source_descr
-
-            sources.append(source)
-
-        environment = kwargs.get('environment', create_trading_environment())
-
-        try:
-            transform_descrs = kwargs.get('transforms', algorithm.registered_transforms)
-        except:
-            print "Couldn't load any registered_transforms."
-            transform_descrs = {}
-
-        # Create transforms by wrapping them into StatefulTransforms
-        transforms = []
-        for namestring, trans_descr in transform_descrs.iteritems():
-            sf = StatefulTransform(
-                trans_descr['class'],
-                *trans_descr['args'],
-                **trans_descr['kwargs']
-            )
-            sf.namestring = namestring
-
-            transforms.append(sf)
-
-        results_socket_uri = None
-        context = None
-        sim_id = None
-        style = SIMULATION_STYLE.FIXED_SLIPPAGE
-
-        self.simulated_trading = SimulatedTrading(
-            sources,
-            transforms,
-            algorithm,
-            environment,
-            style,
-            results_socket_uri,
-            context,
-            sim_id)
-
-
-    def run(self):
-        # drain simulated_trading
-        perfs = [perf for perf in self.simulated_trading]
-
-        # create daily stats dataframe
-        daily_perfs = []
-        cum_perfs = []
-        for perf in perfs:
-            if 'daily_perf' in perf:
-                daily_perfs.append(perf['daily_perf'])
-            else:
-                cum_perfs.append(perf)
-
-        daily_dts = [np.datetime64(perf['period_close'], utc=True) for perf in daily_perfs]
-        daily_stats = pd.DataFrame(daily_perfs, index=daily_dts)
-
-        return daily_stats+        return sim