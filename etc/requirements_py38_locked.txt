--- conflicted
+++ resolved
@@ -4,72 +4,31 @@
 #
 #    pip-compile --no-emit-index-url --output-file=etc/requirements_py38_locked.txt etc/requirements.in etc/requirements_build.in etc/requirements_dev.in etc/requirements_docs.in etc/requirements_talib.in
 #
-<<<<<<< HEAD
-alabaster==0.7.12 # via sphinx
-alembic==1.4.3 # via -r etc/requirements.in
-babel==2.8.0 # via sphinx
-bcolz==1.2.1 # via -r etc/requirements.in
-bottleneck==1.3.2 # via -r etc/requirements.in
-certifi==2020.6.20 # via matplotlib requests
-chardet==3.0.4 # via requests
-click==7.1.2 # via -r etc/requirements.in pip-tools
-coverage==5.3 # via -r etc/requirements_dev.in
-cycler==0.10.0 # via matplotlib
-cython==0.29.21 # via -r etc/requirements_build.in
-decorator==4.4.2 # via networkx
-docutils==0.16 # via sphinx
-empyrical==0.5.5 # via -r etc/requirements.in
-flake8==3.8.4 # via -r etc/requirements_dev.in
-h5py==2.10.0 # via -r etc/requirements.in
-idna==2.10 # via requests
-imagesize==1.2.0 # via sphinx
-intervaltree==3.1.0 # via -r etc/requirements.in
-iso3166==1.0.1 # via -r etc/requirements.in
-iso4217==1.6.20180829 # via -r etc/requirements.in
-jinja2==2.11.2 # via numpydoc sphinx
-kiwisolver==1.2.0 # via matplotlib
-livereload==2.6.3 # via sphinx-autobuild
-logbook==1.5.3 # via -r etc/requirements.in
-lru-dict==1.1.6 # via -r etc/requirements.in
-lxml==4.6.1 # via pandas-datareader
-mako==1.1.3 # via alembic
-markupsafe==1.1.1 # via jinja2 mako
-matplotlib==3.3.2 # via -r etc/requirements_dev.in
-mccabe==0.6.1 # via flake8
-mock==4.0.2 # via -r etc/requirements_dev.in
-multipledispatch==0.6.0 # via -r etc/requirements.in
-networkx==1.11 # via -r etc/requirements.in
-nose-ignore-docstring==0.2 # via -r etc/requirements_dev.in
-nose-timer==1.0.0 # via -r etc/requirements_dev.in
-nose==1.3.7 # via -r etc/requirements_dev.in nose-timer
-numexpr==2.7.1 # via -r etc/requirements.in tables
-numpy==1.18.5 # via
-=======
 alabaster==0.7.12
     # via sphinx
-alembic==1.4.3
-    # via -r etc/requirements.in
-babel==2.8.0
+alembic==1.5.8
+    # via -r etc/requirements.in
+babel==2.9.0
     # via sphinx
 bcolz==1.2.1
     # via -r etc/requirements.in
 bottleneck==1.3.2
     # via -r etc/requirements.in
-certifi==2020.6.20
-    # via
-    #   matplotlib
-    #   requests
-chardet==3.0.4
+certifi==2020.12.5
+    # via requests
+chardet==4.0.0
     # via requests
 click==7.1.2
     # via
     #   -r etc/requirements.in
     #   pip-tools
-coverage==5.3
+colorama==0.4.4
+    # via sphinx-autobuild
+coverage==5.5
     # via -r etc/requirements_dev.in
 cycler==0.10.0
     # via matplotlib
-cython==0.29.21
+cython==0.29.22
     # via -r etc/requirements_build.in
 decorator==4.4.2
     # via networkx
@@ -77,9 +36,11 @@
     # via sphinx
 empyrical==0.5.5
     # via -r etc/requirements.in
-flake8==3.8.4
-    # via -r etc/requirements_dev.in
-h5py==2.10.0
+flake8==3.9.0
+    # via -r etc/requirements_dev.in
+greenlet==1.0.0
+    # via sqlalchemy
+h5py==3.2.1
     # via -r etc/requirements.in
 idna==2.10
     # via requests
@@ -91,31 +52,31 @@
     # via -r etc/requirements.in
 iso4217==1.6.20180829
     # via -r etc/requirements.in
-jinja2==2.11.2
+jinja2==2.11.3
     # via
     #   numpydoc
     #   sphinx
-kiwisolver==1.2.0
+kiwisolver==1.3.1
     # via matplotlib
 livereload==2.6.3
     # via sphinx-autobuild
 logbook==1.5.3
     # via -r etc/requirements.in
-lru-dict==1.1.6
-    # via -r etc/requirements.in
-lxml==4.6.1
+lru-dict==1.1.7
+    # via -r etc/requirements.in
+lxml==4.6.3
     # via pandas-datareader
-mako==1.1.3
+mako==1.1.4
     # via alembic
 markupsafe==1.1.1
     # via
     #   jinja2
     #   mako
-matplotlib==3.3.2
+matplotlib==3.3.4
     # via -r etc/requirements_dev.in
 mccabe==0.6.1
     # via flake8
-mock==4.0.2
+mock==4.0.3
     # via -r etc/requirements_dev.in
 multipledispatch==0.6.0
     # via -r etc/requirements.in
@@ -123,19 +84,18 @@
     # via -r etc/requirements.in
 nose-ignore-docstring==0.2
     # via -r etc/requirements_dev.in
-nose-timer==1.0.0
+nose-timer==1.0.1
     # via -r etc/requirements_dev.in
 nose==1.3.7
     # via
     #   -r etc/requirements_dev.in
     #   nose-timer
-numexpr==2.7.1
+numexpr==2.7.3
     # via
     #   -r etc/requirements.in
     #   tables
-numpy==1.18.5
-    # via
->>>>>>> 3576d207
+numpy==1.20.1
+    # via
     #   -r etc/requirements.in
     #   -r etc/requirements_build.in
     #   bcolz
@@ -151,43 +111,38 @@
     #   ta-lib
     #   tables
     #   trading-calendars
-<<<<<<< HEAD
-numpydoc==1.1.0 # via -r etc/requirements_docs.in
-packaging==20.4 # via sphinx
-pandas-datareader==0.8.1 # via -r etc/requirements_dev.in empyrical
-pandas==1.1.3 # via
-=======
 numpydoc==1.1.0
     # via -r etc/requirements_docs.in
-packaging==20.4
-    # via sphinx
-pandas-datareader==0.8.1
+packaging==20.9
+    # via sphinx
+pandas-datareader==0.9.0
     # via
     #   -r etc/requirements_dev.in
     #   empyrical
-pandas==1.1.3
-    # via
->>>>>>> 3576d207
+pandas==1.2.3
+    # via
     #   -r etc/requirements.in
     #   empyrical
     #   pandas-datareader
     #   statsmodels
     #   trading-calendars
-parameterized==0.6.1
+parameterized==0.8.1
     # via -r etc/requirements_dev.in
 patsy==0.5.1
     # via
     #   -r etc/requirements.in
     #   statsmodels
-pillow==8.0.0
+pep517==0.10.0
+    # via pip-tools
+pillow==8.1.2
     # via matplotlib
-pip-tools==5.3.1
-    # via -r etc/requirements_dev.in
-pycodestyle==2.6.0
+pip-tools==6.0.1
+    # via -r etc/requirements_dev.in
+pycodestyle==2.7.0
     # via flake8
-pyflakes==2.2.0
+pyflakes==2.3.1
     # via flake8
-pygments==2.7.1
+pygments==2.8.1
     # via sphinx
 pyparsing==2.4.7
     # via
@@ -199,53 +154,52 @@
     #   alembic
     #   matplotlib
     #   pandas
+    #   trading-calendars
 python-editor==1.0.4
     # via alembic
 python-interface==1.6.0
     # via -r etc/requirements.in
-pytz==2020.1
+pytz==2021.1
     # via
     #   -r etc/requirements.in
     #   babel
     #   pandas
     #   trading-calendars
-requests==2.24.0
+requests==2.25.1
     # via
     #   -r etc/requirements.in
     #   pandas-datareader
     #   responses
     #   sphinx
-responses==0.12.0
-    # via -r etc/requirements_dev.in
-scipy==1.5.3
-    # via
-    #   -r etc/requirements.in
-    #   empyrical
-    #   statsmodels
-setuptools-scm==4.1.2
+responses==0.13.1
+    # via -r etc/requirements_dev.in
+scipy==1.6.2
+    # via
+    #   -r etc/requirements.in
+    #   empyrical
+    #   statsmodels
+setuptools-scm==6.0.1
     # via -r etc/requirements_build.in
 six==1.15.0
     # via
     #   -r etc/requirements.in
     #   cycler
-    #   h5py
     #   livereload
     #   multipledispatch
-    #   packaging
     #   patsy
-    #   pip-tools
     #   python-dateutil
     #   python-interface
     #   responses
-snowballstemmer==2.0.0
-    # via sphinx
-sortedcontainers==2.2.2
+    #   trading-calendars
+snowballstemmer==2.1.0
+    # via sphinx
+sortedcontainers==2.3.0
     # via intervaltree
-sphinx-autobuild==2020.9.1
+sphinx-autobuild==2021.3.14
     # via -r etc/requirements_docs.in
-sphinx-rtd-theme==0.5.0
+sphinx-rtd-theme==0.5.1
     # via -r etc/requirements_docs.in
-sphinx==3.2.1
+sphinx==3.5.3
     # via
     #   -r etc/requirements_docs.in
     #   numpydoc
@@ -263,27 +217,29 @@
     # via sphinx
 sphinxcontrib-serializinghtml==1.1.4
     # via sphinx
-sqlalchemy==1.3.20
+sqlalchemy==1.4.3
     # via
     #   -r etc/requirements.in
     #   alembic
-statsmodels==0.12.0
+statsmodels==0.12.2
     # via -r etc/requirements.in
 ta-lib==0.4.19
     # via -r etc/requirements_talib.in
 tables==3.6.1
     # via -r etc/requirements.in
-testfixtures==6.15.0
-    # via -r etc/requirements_dev.in
+testfixtures==6.17.1
+    # via -r etc/requirements_dev.in
+toml==0.10.2
+    # via pep517
 toolz==0.11.1
     # via
     #   -r etc/requirements.in
     #   trading-calendars
-tornado==6.0.4
+tornado==6.1
     # via livereload
-trading-calendars==2.0.0
-    # via -r etc/requirements.in
-urllib3==1.25.11
+trading-calendars==2.1.1
+    # via -r etc/requirements.in
+urllib3==1.26.4
     # via
     #   requests
     #   responses
